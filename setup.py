#!/usr/bin/env python
# vim: set fileencoding=utf-8 :
# Andre Anjos <andre.anjos@idiap.ch>
# Mon 16 Apr 08:18:08 2012 CEST
#
# Copyright (C) Idiap Research Institute, Martigny, Switzerland
#
# This program is free software: you can redistribute it and/or modify
# it under the terms of the GNU General Public License as published by
# the Free Software Foundation, version 3 of the License.
#
# This program is distributed in the hope that it will be useful,
# but WITHOUT ANY WARRANTY; without even the implied warranty of
# MERCHANTABILITY or FITNESS FOR A PARTICULAR PURPOSE. See the
# GNU General Public License for more details.
#
# You should have received a copy of the GNU General Public License
# along with this program. If not, see <http://www.gnu.org/licenses/>.

# This file contains the python (distutils/setuptools) instructions so your
# package can be installed on **any** host system. It defines some basic
# information like the package name for instance, or its homepage.
#
# It also defines which other packages this python package depends on and that
# are required for this package's operation. The python subsystem will make
# sure all dependent packages are installed or will install them for you upon
# the installation of this package.
#
# The 'buildout' system we use here will go further and wrap this package in
# such a way to create an isolated python working environment. Buildout will
# make sure that dependencies which are not yet installed do get installed, but
# **without** requiring administrative privileges on the host system. This
# allows you to test your package with new python dependencies w/o requiring
# administrative interventions.

from setuptools import setup, dist
dist.Distribution(dict(setup_requires=['bob.extension']))

from bob.extension.utils import load_requirements, find_packages
install_requires = load_requirements()

# The only thing we do in this file is to call the setup() function with all
# parameters that define our package.
setup(

    # This is the basic information about your project. Modify all this
    # information before releasing code publicly.
    name = 'bob.bio.base',
    version = open("version.txt").read().rstrip(),
    description = 'Basic tools for running biometric recognition experiments',

    url = 'https://www.github.com/bioidiap/bob.bio.base',
    license = 'GPLv3',
    author = 'Manuel Gunther',
    author_email = 'siebenkopf@googlemail.com',
    keywords = 'bob, biometric recognition, evaluation',

    # If you have a better, long description of your package, place it on the
    # 'doc' directory and then hook it here
    long_description = open('README.rst').read(),

    # This line is required for any distutils based packaging.
    packages = find_packages(),
    include_package_data = True,
    zip_safe=False,

    # This line defines which packages should be installed when you "install"
    # this package. All packages that are mentioned here, but are not installed
    # on the current system will be installed locally and only visible to the
    # scripts of this package. Don't worry - You won't need administrative
    # privileges when using buildout.
    install_requires = install_requires,

    # Your project should be called something like 'bob.<foo>' or
    # 'bob.<foo>.<bar>'. To implement this correctly and still get all your
    # packages to be imported w/o problems, you need to implement namespaces
    # on the various levels of the package and declare them here. See more
    # about this here:
    # http://peak.telecommunity.com/DevCenter/setuptools#namespace-packages
    #
    # Our database packages are good examples of namespace implementations
    # using several layers. You can check them out here:
    # https://github.com/idiap/bob/wiki/Satellite-Packages


    # This entry defines which scripts you will have inside the 'bin' directory
    # once you install the package (or run 'bin/buildout'). The order of each
    # entry under 'console_scripts' is like this:
    #   script-name-at-bin-directory = module.at.your.library:function
    #
    # The module.at.your.library is the python file within your library, using
    # the python syntax for directories (i.e., a '.' instead of '/' or '\').
    # This syntax also omits the '.py' extension of the filename. So, a file
    # installed under 'example/foo.py' that contains a function which
    # implements the 'main()' function of particular script you want to have
    # should be referred as 'example.foo:main'.
    #
    # In this simple example we will create a single program that will print
    # the version of bob.
    entry_points = {

      # scripts should be declared using this entry:
      'console_scripts' : [
        'verify.py         = bob.bio.base.script.verify:main',
        'resources.py      = bob.bio.base.script.resources:resources',
        'databases.py      = bob.bio.base.script.resources:databases',
        'evaluate.py       = bob.bio.base.script.evaluate:main',
        'collect_results.py = bob.bio.base.script.collect_results:main',
        'grid_search.py    = bob.bio.base.script.grid_search:main',
        'preprocess.py     = bob.bio.base.script.preprocess:main',
        'extract.py        = bob.bio.base.script.extract:main',
        'enroll.py         = bob.bio.base.script.enroll:main',
        'score.py          = bob.bio.base.script.score:main',
<<<<<<< HEAD
=======
        'fuse_scores.py    = bob.bio.base.script.fuse_scores:main',
>>>>>>> f3e64f71
      ],

      'bob.bio.database': [
        'dummy             = bob.bio.base.test.dummy.database:database', # for test purposes only
      ],

      'bob.bio.preprocessor': [
        'dummy             = bob.bio.base.test.dummy.preprocessor:preprocessor', # for test purposes only
      ],

      'bob.bio.extractor': [
        'dummy             = bob.bio.base.test.dummy.extractor:extractor', # for test purposes only
        'linearize         = bob.bio.base.config.extractor.linearize:extractor',
      ],

      'bob.bio.algorithm': [
        'dummy             = bob.bio.base.test.dummy.algorithm:algorithm', # for test purposes only
        'distance-euclidean = bob.bio.base.config.algorithm.distance_euclidean:algorithm',
        'distance-cosine   = bob.bio.base.config.algorithm.distance_cosine:algorithm',
        'pca               = bob.bio.base.config.algorithm.pca:algorithm',
        'lda               = bob.bio.base.config.algorithm.lda:algorithm',
        'pca+lda           = bob.bio.base.config.algorithm.pca_lda:algorithm',
        'plda              = bob.bio.base.config.algorithm.plda:algorithm',
        'pca+plda          = bob.bio.base.config.algorithm.pca_plda:algorithm',
        'bic               = bob.bio.base.config.algorithm.bic:algorithm',
      ],

      'bob.bio.grid': [
        'local-p4          = bob.bio.base.config.grid.local:grid',
        'local-p8          = bob.bio.base.config.grid.local:grid_p8',
        'local-p16         = bob.bio.base.config.grid.local:grid_p16',
        'grid              = bob.bio.base.config.grid.grid:grid',
        'demanding         = bob.bio.base.config.grid.demanding:grid',
      ],
   },

    # Classifiers are important if you plan to distribute this package through
    # PyPI. You can find the complete list of classifiers that are valid and
    # useful here (http://pypi.python.org/pypi?%3Aaction=list_classifiers).
    classifiers = [
      'Framework :: Bob',
      'Development Status :: 3 - Alpha',
      'Intended Audience :: Developers',
      'License :: OSI Approved :: GNU General Public License v3 (GPLv3)',
      'Natural Language :: English',
      'Programming Language :: Python',
      'Topic :: Scientific/Engineering :: Artificial Intelligence',
    ],
)<|MERGE_RESOLUTION|>--- conflicted
+++ resolved
@@ -111,10 +111,7 @@
         'extract.py        = bob.bio.base.script.extract:main',
         'enroll.py         = bob.bio.base.script.enroll:main',
         'score.py          = bob.bio.base.script.score:main',
-<<<<<<< HEAD
-=======
         'fuse_scores.py    = bob.bio.base.script.fuse_scores:main',
->>>>>>> f3e64f71
       ],
 
       'bob.bio.database': [
