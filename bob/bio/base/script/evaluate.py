#!/usr/bin/env python
# vim: set fileencoding=utf-8 :
# Manuel Guenther <manuel.guenther@idiap.ch>
# Tue Jul 2 14:52:49 CEST 2013
#
# Copyright (C) 2011-2013 Idiap Research Institute, Martigny, Switzerland
#
# This program is free software: you can redistribute it and/or modify
# it under the terms of the GNU General Public License as published by
# the Free Software Foundation, version 3 of the License.
#
# This program is distributed in the hope that it will be useful,
# but WITHOUT ANY WARRANTY; without even the ipyplotied warranty of
# MERCHANTABILITY or FITNESS FOR A PARTICULAR PURPOSE.  See the
# GNU General Public License for more details.
#
# You should have received a copy of the GNU General Public License
# along with this program.  If not, see <http://www.gnu.org/licenses/>.

from __future__ import print_function

"""This script evaluates the given score files and computes EER, HTER.
It also is able to plot CMC and ROC curves."""

import bob.measure

import argparse
import numpy, math
import os

# matplotlib stuff
import matplotlib; matplotlib.use('pdf') #avoids TkInter threaded start
from matplotlib import pyplot
from matplotlib.backends.backend_pdf import PdfPages

# enable LaTeX interpreter
matplotlib.rc('text', usetex=True)
matplotlib.rc('font', family='serif')
matplotlib.rc('lines', linewidth = 4)
# increase the default font size
matplotlib.rc('font', size=18)

import bob.core
logger = bob.core.log.setup("bob.bio.base")


def command_line_arguments(command_line_parameters):
  """Parse the program options"""

  # set up command line parser
  parser = argparse.ArgumentParser(description=__doc__,
      formatter_class=argparse.ArgumentDefaultsHelpFormatter)

  parser.add_argument('-d', '--dev-files', required=True, nargs='+', help = "A list of score files of the development set.")
  parser.add_argument('-e', '--eval-files', nargs='+', help = "A list of score files of the evaluation set; if given it must be the same number of files as the --dev-files.")

  parser.add_argument('-s', '--directory', default = '.', help = "A directory, where to find the --dev-files and the --eval-files")

  parser.add_argument('-i', '--ignore-scores', type=float, help = "If given, all scores below the given value will be ignored in the evaluation.")
  parser.add_argument('-a', '--average-results', action='store_true', help = "If given, the average of the final numbers (EER, HTER, RR) is reported as well")

  parser.add_argument('-c', '--criterion', choices = ('EER', 'HTER'), help = "If given, the threshold of the development set will be computed with this criterion.")
  parser.add_argument('-x', '--cllr', action = 'store_true', help = "If given, Cllr and minCllr will be computed.")
  parser.add_argument('-m', '--mindcf', action = 'store_true', help = "If given, minDCF will be computed.")
  parser.add_argument('--cost', default=0.99,  help='Cost for FAR in minDCF')
  parser.add_argument('-r', '--rr', action = 'store_true', help = "If given, the Recognition Rate will be computed.")
<<<<<<< HEAD
  parser.add_argument('--rank', type=int, help = "If given, the Recognition Rate will be computed at the given rank; must be positive.")
=======
  parser.add_argument('-t', '--thresholds', type=float, nargs='+', help = "If given, the Recognition Rate will incorporate an Open Set handling, rejecting all scores that are below the given threshold; when multiple thresholds are given, they are applied in the same order as the --dev-files.")
>>>>>>> b279347d
  parser.add_argument('-l', '--legends', nargs='+', help = "A list of legend strings used for ROC, CMC and DET plots; if given, must be the same number than --dev-files.")
  parser.add_argument('-F', '--legend-font-size', type=int, default=18, help = "Set the font size of the legends.")
  parser.add_argument('-P', '--legend-position', type=int, help = "Set the font size of the legends.")
  parser.add_argument('-R', '--roc', help = "If given, ROC curves will be plotted into the given pdf file.")
  parser.add_argument('-D', '--det', help = "If given, DET curves will be plotted into the given pdf file.")
  parser.add_argument('-C', '--cmc', help = "If given, CMC curves will be plotted into the given pdf file.")
  parser.add_argument('-E', '--epc', help = "If given, EPC curves will be plotted into the given pdf file. For this plot --eval-files is mandatory.")  
  parser.add_argument('--parser', default = '4column', choices = ('4column', '5column'), help="The style of the resulting score files. The default fits to the usual output of score files.")

  # add verbose option
  bob.core.log.add_command_line_option(parser)

  # parse arguments
  args = parser.parse_args(command_line_parameters)

  # set verbosity level
  bob.core.log.set_verbosity_level(logger, args.verbose)


  # some sanity checks:
  if args.eval_files is not None and len(args.dev_files) != len(args.eval_files):
    logger.error("The number of --dev-files (%d) and --eval-files (%d) are not identical", len(args.dev_files), len(args.eval_files))

  # update legends when they are not specified on command line
  if args.legends is None:
    args.legends = [f.replace('_', '-') for f in args.dev_files]
    logger.warn("Legends are not specified; using legends estimated from --dev-files: %s", args.legends)

  # check that the legends have the same length as the dev-files
  if len(args.dev_files) != len(args.legends):
    logger.error("The number of --dev-files (%d) and --legends (%d) are not identical", len(args.dev_files), len(args.legends))

<<<<<<< HEAD
  if args.rank is not None and args.rank <= 0:
    logger.error("The given rank %d is invalid, it must be greater or equal to 1", args.rank)

=======
  if args.thresholds is not None:
    if len(args.thresholds) == 1:
      args.thresholds = args.thresholds * len(args.dev_files)
    elif len(args.thresholds) != len(args.dev_files):
      logger.error("If given, the number of --thresholds imust be either 1, or the same as --dev-files (%d), but it is %d", len(args.dev_files), len(args.thresholds))
  else:
    args.thresholds = [None] * len(args.dev_files)
>>>>>>> b279347d

  return args


def _plot_roc(frrs, colors, labels, title, fontsize=18, position=None):
  if position is None: position = 4
  figure = pyplot.figure()
  # plot FAR and CAR for each algorithm
  for i in range(len(frrs)):
    pyplot.semilogx([100.0*f for f in frrs[i][0]], [100. - 100.0*f for f in frrs[i][1]], color=colors[i], lw=2, ms=10, mew=1.5, label=labels[i])

  # finalize plot
  pyplot.plot([0.1,0.1],[0,100], "--", color=(0.3,0.3,0.3))
  pyplot.axis([frrs[0][0][0]*100,100,0,100])
  pyplot.xticks((0.01, 0.1, 1, 10, 100), ('0.01', '0.1', '1', '10', '100'))
  pyplot.xlabel('FAR (\%)')
  pyplot.ylabel('CAR (\%)')
  pyplot.grid(True, color=(0.6,0.6,0.6))
  pyplot.legend(loc=position, prop = {'size':fontsize})
  pyplot.title(title)

  return figure


def _plot_det(dets, colors, labels, title, fontsize=18, position=None):
  if position is None: position = 1
  # open new page for current plot
  figure = pyplot.figure(figsize=(8.2,8))

  # plot the DET curves
  for i in range(len(dets)):
    pyplot.plot(dets[i][0], dets[i][1], color=colors[i], lw=2, ms=10, mew=1.5, label=labels[i])

  # change axes accordingly
  det_list = [0.0002, 0.001, 0.005, 0.01, 0.02, 0.05, 0.1, 0.2, 0.5, 0.7, 0.9, 0.95]
  ticks = [bob.measure.ppndf(d) for d in det_list]
  labels = [("%.5f" % (d*100)).rstrip('0').rstrip('.') for d in det_list]
  pyplot.xticks(ticks, labels)
  pyplot.yticks(ticks, labels)
  pyplot.axis((ticks[0], ticks[-1], ticks[0], ticks[-1]))

  pyplot.xlabel('FAR (\%)')
  pyplot.ylabel('FRR (\%)')
  pyplot.legend(loc=position, prop = {'size':fontsize})
  pyplot.title(title)

  return figure

def _plot_cmc(cmcs, colors, labels, title, fontsize=18, position=None):
  if position is None: position = 4
  # open new page for current plot
  figure = pyplot.figure()

  max_x = 0
  # plot the DET curves
  for i in range(len(cmcs)):
    if not cmcs[i]:
      logger.warn("Skipping CMC scores of %s since they are empty", labels[i])
      continue
    x = bob.measure.plot.cmc(cmcs[i], figure=figure, color=colors[i], lw=2, ms=10, mew=1.5, label=labels[i])
    max_x = max(x, max_x)

  # change axes accordingly
  ticks = [int(t) for t in pyplot.xticks()[0]]
  pyplot.xlabel('Rank')
  pyplot.ylabel('Probability (\%)')
  pyplot.xticks(ticks, [str(t) for t in ticks])
  pyplot.axis([0, max_x, 0, 100])
  pyplot.legend(loc=position, prop = {'size':fontsize})
  pyplot.title(title)

  return figure
  
  
  
def _plot_epc(scores_dev, scores_eval, colors, labels, title, fontsize=18, position=None):
  if position is None: position = 4
  # open new page for current plot
  figure = pyplot.figure()

  # plot the DET curves
  for i in range(len(scores_dev)):
    bob.measure.plot.epc(scores_dev[i][0], scores_dev[i][1], scores_eval[i][0], scores_eval[i][1], 100, label=labels[i], lw=2)

  # change axes accordingly
  pyplot.xlabel('alpha')
  pyplot.ylabel('HTER (\\%)')
  pyplot.title(title)
  pyplot.grid(True)
  pyplot.legend(loc=position, prop = {'size':fontsize})
  pyplot.title(title)

  return figure  



def main(command_line_parameters=None):
  """Reads score files, computes error measures and plots curves."""

  args = command_line_arguments(command_line_parameters)

  # get some colors for plotting
  cmap = pyplot.cm.get_cmap(name='hsv')
  colors = [cmap(i) for i in numpy.linspace(0, 1.0, len(args.dev_files)+1)]

  if args.criterion or args.roc or args.det or args.cllr or args.mindcf:
    score_parser = {'4column' : bob.measure.load.split_four_column, '5column' : bob.measure.load.split_five_column}[args.parser]

    # First, read the score files
    logger.info("Loading %d score files of the development set", len(args.dev_files))
    scores_dev = [score_parser(os.path.join(args.directory, f), args.ignore_scores) for f in args.dev_files]

    if args.eval_files:
      logger.info("Loading %d score files of the evaluation set", len(args.eval_files))
      scores_eval = [score_parser(os.path.join(args.directory, f), args.ignore_scores) for f in args.eval_files]


    if args.criterion:
      logger.info("Computing %s on the development " % args.criterion + ("and HTER on the evaluation set" if args.eval_files else "set"))
      for i in range(len(scores_dev)):
        # compute threshold on development set
        threshold = {'EER': bob.measure.eer_threshold, 'HTER' : bob.measure.min_hter_threshold} [args.criterion](scores_dev[i][0], scores_dev[i][1])
        # apply threshold to development set
        far, frr = bob.measure.farfrr(scores_dev[i][0], scores_dev[i][1], threshold)
        print("The %s of the development set of '%s' is %2.3f%%" % (args.criterion, args.legends[i], (far + frr) * 50.)) # / 2 * 100%
        if args.eval_files:
          # apply threshold to evaluation set
          far, frr = bob.measure.farfrr(scores_eval[i][0], scores_eval[i][1], threshold)
          print("The HTER of the evaluation set of '%s' is %2.3f%%" % (args.legends[i], (far + frr) * 50.)) # / 2 * 100%


    if args.mindcf:
      logger.info("Computing minDCF on the development " + ("and on the evaluation set" if args.eval_files else "set"))
      for i in range(len(scores_dev)):
        # compute threshold on development set
        threshold = bob.measure.min_weighted_error_rate_threshold(scores_dev[i][0], scores_dev[i][1], args.cost)
        # apply threshold to development set
        far, frr = bob.measure.farfrr(scores_dev[i][0], scores_dev[i][1], threshold)
        print("The minDCF of the development set of '%s' is %2.3f%%" % (args.legends[i], (args.cost * far + (1-args.cost) * frr) * 100. ))
        if args.eval_files:
          # compute threshold on evaluation set
          threshold = bob.measure.min_weighted_error_rate_threshold(scores_eval[i][0], scores_eval[i][1], args.cost)
          # apply threshold to evaluation set
          far, frr = bob.measure.farfrr(scores_eval[i][0], scores_eval[i][1], threshold)
          print("The minDCF of the evaluation set of '%s' is %2.3f%%" % (args.legends[i], (args.cost * far + (1-args.cost) * frr) * 100. ))


    if args.cllr:
      logger.info("Computing Cllr and minCllr on the development " + ("and on the evaluation set" if args.eval_files else "set"))
      for i in range(len(scores_dev)):
        cllr = bob.measure.calibration.cllr(scores_dev[i][0], scores_dev[i][1])
        min_cllr = bob.measure.calibration.min_cllr(scores_dev[i][0], scores_dev[i][1])
        print("Calibration performance on development set of '%s' is Cllr %1.5f and minCllr %1.5f " % (args.legends[i], cllr, min_cllr))
        if args.eval_files:
          cllr = bob.measure.calibration.cllr(scores_eval[i][0], scores_eval[i][1])
          min_cllr = bob.measure.calibration.min_cllr(scores_eval[i][0], scores_eval[i][1])
          print("Calibration performance on evaluation set of '%s' is Cllr %1.5f and minCllr %1.5f" % (args.legends[i], cllr, min_cllr))


    if args.roc:
      logger.info("Computing CAR curves on the development " + ("and on the evaluation set" if args.eval_files else "set"))
      fars = [math.pow(10., i * 0.25) for i in range(-16,0)] + [1.]
      frrs_dev = [bob.measure.roc_for_far(scores[0], scores[1], fars) for scores in scores_dev]
      if args.eval_files:
        frrs_eval = [bob.measure.roc_for_far(scores[0], scores[1], fars) for scores in scores_eval]

      logger.info("Plotting ROC curves to file '%s'", args.roc)
      try:
        # create a multi-page PDF for the ROC curve
        pdf = PdfPages(args.roc)
        # create a separate figure for dev and eval
        pdf.savefig(_plot_roc(frrs_dev, colors, args.legends, "ROC curve for development set", args.legend_font_size, args.legend_position))
        del frrs_dev
        if args.eval_files:
          pdf.savefig(_plot_roc(frrs_eval, colors, args.legends, "ROC curve for evaluation set", args.legend_font_size, args.legend_position))
          del frrs_eval
        pdf.close()
      except RuntimeError as e:
        raise RuntimeError("During plotting of ROC curves, the following exception occured:\n%s\nUsually this happens when the label contains characters that LaTeX cannot parse." % e)

    if args.det:
      logger.info("Computing DET curves on the development " + ("and on the evaluation set" if args.eval_files else "set"))
      dets_dev = [bob.measure.det(scores[0], scores[1], 1000) for scores in scores_dev]
      if args.eval_files:
        dets_eval = [bob.measure.det(scores[0], scores[1], 1000) for scores in scores_eval]

      logger.info("Plotting DET curves to file '%s'", args.det)
      try:
        # create a multi-page PDF for the ROC curve
        pdf = PdfPages(args.det)
        # create a separate figure for dev and eval
        pdf.savefig(_plot_det(dets_dev, colors, args.legends, "DET plot for development set", args.legend_font_size, args.legend_position))
        del dets_dev
        if args.eval_files:
          pdf.savefig(_plot_det(dets_eval, colors, args.legends, "DET plot for evaluation set", args.legend_font_size, args.legend_position))
          del dets_eval
        pdf.close()
      except RuntimeError as e:
        raise RuntimeError("During plotting of ROC curves, the following exception occured:\n%s\nUsually this happens when the label contains characters that LaTeX cannot parse." % e)


    if args.epc:
      logger.info("Plotting EPC curves ")
      
      if not args.eval_files:
        raise ValueError("To plot the EPC curve the evaluation scores are necessary. Please, set it with the --eval-files option.")
      
      try:
        # create a multi-page PDF for the ROC curve
        pdf = PdfPages(args.epc)
        pdf.savefig(_plot_epc(scores_dev, scores_eval, colors, args.legends, "EPC Curves" , args.legend_font_size, args.legend_position))
        pdf.close()
      except RuntimeError as e:
        raise RuntimeError("During plotting of EPC curves, the following exception occured:\n%s\nUsually this happens when the label contains characters that LaTeX cannot parse." % e)




  if args.cmc or args.rr or args.rank is not None:
    logger.info("Loading CMC data on the development " + ("and on the evaluation set" if args.eval_files else "set"))
    cmc_parser = {'4column' : bob.measure.load.cmc_four_column, '5column' : bob.measure.load.cmc_five_column}[args.parser]
    cmcs_dev = [cmc_parser(os.path.join(args.directory, f), args.ignore_scores) for f in args.dev_files]
    if args.eval_files:
      cmcs_eval = [cmc_parser(os.path.join(args.directory, f), args.ignore_scores) for f in args.eval_files]

  if args.rank is not None:
    logger.info("Computing recognition rate at rank %d on the development " % args.rank + ("and on the evaluation set" if args.eval_files else "set"))
    average_dev, average_eval = [], []
    for i in range(len(cmcs_dev)):
      rr = bob.measure.cmc(cmcs_dev[i])[args.rank-1]
      average_dev.append(rr)
      print("The Rank %d Recognition Rate of the development set of '%s' is %2.3f%%" % (args.rank, args.legends[i], rr * 100.))
      if args.eval_files:
        rr = bob.measure.cmc(cmcs_eval[i])[args.rank-1]
        average_eval.append(rr)
        print("The Rank %d Recognition Rate of the development set of '%s' is %2.3f%%" % (args.rank, args.legends[i], rr * 100.))

    if args.average_results:
      print("The average Rank %d Recognition Rate of the development set is %2.3f%%" % (args.rank, numpy.mean(average_dev) * 100.))
      if args.eval_files:
        print("The average Rank %d Recognition Rate of the evaluation set is %2.3f%%" % (args.rank, numpy.mean(average_eval) * 100.))    


<<<<<<< HEAD
  if args.cmc:
    logger.info("Plotting CMC curves to file '%s'", args.cmc)
    try:
      # create a multi-page PDF for the ROC curve
      pdf = PdfPages(args.cmc)
      # create a separate figure for dev and eval
      pdf.savefig(_plot_cmc(cmcs_dev, colors, args.legends, "CMC curve for development set", args.legend_font_size, args.legend_position))
      if args.eval_files:
        pdf.savefig(_plot_cmc(cmcs_eval, colors, args.legends, "CMC curve for evaluation set", args.legend_font_size, args.legend_position))
      pdf.close()
    except RuntimeError as e:
      raise RuntimeError("During plotting of ROC curves, the following exception occured:\n%s\nUsually this happens when the label contains characters that LaTeX cannot parse." % e)

  if args.rr:
    logger.info("Computing recognition rate on the development " + ("and on the evaluation set" if args.eval_files else "set"))
    average_dev, average_eval = [], []
    for i in range(len(cmcs_dev)):
      rr = bob.measure.recognition_rate(cmcs_dev[i])
      average_dev.append(rr)
      print("The Recognition Rate of the development set of '%s' is %2.3f%%" % (args.legends[i], rr * 100.))
      if args.eval_files:
        rr = bob.measure.recognition_rate(cmcs_eval[i])
        average_eval.append(rr)
        print("The Recognition Rate of the development set of '%s' is %2.3f%%" % (args.legends[i], rr * 100.))

    if args.average_results:
      print("The average Recognition Rate of the development set is %2.3f%%" % (numpy.mean(average_dev) * 100.))
      if args.eval_files:
        print("The average Recognition Rate of the evaluation set is %2.3f%%" % (numpy.mean(average_eval) * 100.))

=======
    if args.cmc:
      logger.info("Plotting CMC curves to file '%s'", args.cmc)
      try:
        # create a multi-page PDF for the ROC curve
        pdf = PdfPages(args.cmc)
        # create a separate figure for dev and eval
        pdf.savefig(_plot_cmc(cmcs_dev, colors, args.legends, "CMC curve for development set", args.legend_font_size, args.legend_position))
        if args.eval_files:
          pdf.savefig(_plot_cmc(cmcs_eval, colors, args.legends, "CMC curve for evaluation set", args.legend_font_size, args.legend_position))
        pdf.close()
      except RuntimeError as e:
        raise RuntimeError("During plotting of ROC curves, the following exception occured:\n%s\nUsually this happens when the label contains characters that LaTeX cannot parse." % e)

    if args.rr:
      logger.info("Computing recognition rate on the development " + ("and on the evaluation set" if args.eval_files else "set"))
      for i in range(len(cmcs_dev)):
        rr = bob.measure.recognition_rate(cmcs_dev[i], args.thresholds[i])
        print("The Recognition Rate of the development set of '%s' is %2.3f%%" % (args.legends[i], rr * 100.))
        if args.eval_files:
          rr = bob.measure.recognition_rate(cmcs_eval[i], args.thresholds[i])
          print("The Recognition Rate of the development set of '%s' is %2.3f%%" % (args.legends[i], rr * 100.))

>>>>>>> b279347d
<|MERGE_RESOLUTION|>--- conflicted
+++ resolved
@@ -1,414 +1,383 @@
-#!/usr/bin/env python
-# vim: set fileencoding=utf-8 :
-# Manuel Guenther <manuel.guenther@idiap.ch>
-# Tue Jul 2 14:52:49 CEST 2013
-#
-# Copyright (C) 2011-2013 Idiap Research Institute, Martigny, Switzerland
-#
-# This program is free software: you can redistribute it and/or modify
-# it under the terms of the GNU General Public License as published by
-# the Free Software Foundation, version 3 of the License.
-#
-# This program is distributed in the hope that it will be useful,
-# but WITHOUT ANY WARRANTY; without even the ipyplotied warranty of
-# MERCHANTABILITY or FITNESS FOR A PARTICULAR PURPOSE.  See the
-# GNU General Public License for more details.
-#
-# You should have received a copy of the GNU General Public License
-# along with this program.  If not, see <http://www.gnu.org/licenses/>.
-
-from __future__ import print_function
-
-"""This script evaluates the given score files and computes EER, HTER.
-It also is able to plot CMC and ROC curves."""
-
-import bob.measure
-
-import argparse
-import numpy, math
-import os
-
-# matplotlib stuff
-import matplotlib; matplotlib.use('pdf') #avoids TkInter threaded start
-from matplotlib import pyplot
-from matplotlib.backends.backend_pdf import PdfPages
-
-# enable LaTeX interpreter
-matplotlib.rc('text', usetex=True)
-matplotlib.rc('font', family='serif')
-matplotlib.rc('lines', linewidth = 4)
-# increase the default font size
-matplotlib.rc('font', size=18)
-
-import bob.core
-logger = bob.core.log.setup("bob.bio.base")
-
-
-def command_line_arguments(command_line_parameters):
-  """Parse the program options"""
-
-  # set up command line parser
-  parser = argparse.ArgumentParser(description=__doc__,
-      formatter_class=argparse.ArgumentDefaultsHelpFormatter)
-
-  parser.add_argument('-d', '--dev-files', required=True, nargs='+', help = "A list of score files of the development set.")
-  parser.add_argument('-e', '--eval-files', nargs='+', help = "A list of score files of the evaluation set; if given it must be the same number of files as the --dev-files.")
-
-  parser.add_argument('-s', '--directory', default = '.', help = "A directory, where to find the --dev-files and the --eval-files")
-
-  parser.add_argument('-i', '--ignore-scores', type=float, help = "If given, all scores below the given value will be ignored in the evaluation.")
-  parser.add_argument('-a', '--average-results', action='store_true', help = "If given, the average of the final numbers (EER, HTER, RR) is reported as well")
-
-  parser.add_argument('-c', '--criterion', choices = ('EER', 'HTER'), help = "If given, the threshold of the development set will be computed with this criterion.")
-  parser.add_argument('-x', '--cllr', action = 'store_true', help = "If given, Cllr and minCllr will be computed.")
-  parser.add_argument('-m', '--mindcf', action = 'store_true', help = "If given, minDCF will be computed.")
-  parser.add_argument('--cost', default=0.99,  help='Cost for FAR in minDCF')
-  parser.add_argument('-r', '--rr', action = 'store_true', help = "If given, the Recognition Rate will be computed.")
-<<<<<<< HEAD
-  parser.add_argument('--rank', type=int, help = "If given, the Recognition Rate will be computed at the given rank; must be positive.")
-=======
-  parser.add_argument('-t', '--thresholds', type=float, nargs='+', help = "If given, the Recognition Rate will incorporate an Open Set handling, rejecting all scores that are below the given threshold; when multiple thresholds are given, they are applied in the same order as the --dev-files.")
->>>>>>> b279347d
-  parser.add_argument('-l', '--legends', nargs='+', help = "A list of legend strings used for ROC, CMC and DET plots; if given, must be the same number than --dev-files.")
-  parser.add_argument('-F', '--legend-font-size', type=int, default=18, help = "Set the font size of the legends.")
-  parser.add_argument('-P', '--legend-position', type=int, help = "Set the font size of the legends.")
-  parser.add_argument('-R', '--roc', help = "If given, ROC curves will be plotted into the given pdf file.")
-  parser.add_argument('-D', '--det', help = "If given, DET curves will be plotted into the given pdf file.")
-  parser.add_argument('-C', '--cmc', help = "If given, CMC curves will be plotted into the given pdf file.")
-  parser.add_argument('-E', '--epc', help = "If given, EPC curves will be plotted into the given pdf file. For this plot --eval-files is mandatory.")  
-  parser.add_argument('--parser', default = '4column', choices = ('4column', '5column'), help="The style of the resulting score files. The default fits to the usual output of score files.")
-
-  # add verbose option
-  bob.core.log.add_command_line_option(parser)
-
-  # parse arguments
-  args = parser.parse_args(command_line_parameters)
-
-  # set verbosity level
-  bob.core.log.set_verbosity_level(logger, args.verbose)
-
-
-  # some sanity checks:
-  if args.eval_files is not None and len(args.dev_files) != len(args.eval_files):
-    logger.error("The number of --dev-files (%d) and --eval-files (%d) are not identical", len(args.dev_files), len(args.eval_files))
-
-  # update legends when they are not specified on command line
-  if args.legends is None:
-    args.legends = [f.replace('_', '-') for f in args.dev_files]
-    logger.warn("Legends are not specified; using legends estimated from --dev-files: %s", args.legends)
-
-  # check that the legends have the same length as the dev-files
-  if len(args.dev_files) != len(args.legends):
-    logger.error("The number of --dev-files (%d) and --legends (%d) are not identical", len(args.dev_files), len(args.legends))
-
-<<<<<<< HEAD
-  if args.rank is not None and args.rank <= 0:
-    logger.error("The given rank %d is invalid, it must be greater or equal to 1", args.rank)
-
-=======
-  if args.thresholds is not None:
-    if len(args.thresholds) == 1:
-      args.thresholds = args.thresholds * len(args.dev_files)
-    elif len(args.thresholds) != len(args.dev_files):
-      logger.error("If given, the number of --thresholds imust be either 1, or the same as --dev-files (%d), but it is %d", len(args.dev_files), len(args.thresholds))
-  else:
-    args.thresholds = [None] * len(args.dev_files)
->>>>>>> b279347d
-
-  return args
-
-
-def _plot_roc(frrs, colors, labels, title, fontsize=18, position=None):
-  if position is None: position = 4
-  figure = pyplot.figure()
-  # plot FAR and CAR for each algorithm
-  for i in range(len(frrs)):
-    pyplot.semilogx([100.0*f for f in frrs[i][0]], [100. - 100.0*f for f in frrs[i][1]], color=colors[i], lw=2, ms=10, mew=1.5, label=labels[i])
-
-  # finalize plot
-  pyplot.plot([0.1,0.1],[0,100], "--", color=(0.3,0.3,0.3))
-  pyplot.axis([frrs[0][0][0]*100,100,0,100])
-  pyplot.xticks((0.01, 0.1, 1, 10, 100), ('0.01', '0.1', '1', '10', '100'))
-  pyplot.xlabel('FAR (\%)')
-  pyplot.ylabel('CAR (\%)')
-  pyplot.grid(True, color=(0.6,0.6,0.6))
-  pyplot.legend(loc=position, prop = {'size':fontsize})
-  pyplot.title(title)
-
-  return figure
-
-
-def _plot_det(dets, colors, labels, title, fontsize=18, position=None):
-  if position is None: position = 1
-  # open new page for current plot
-  figure = pyplot.figure(figsize=(8.2,8))
-
-  # plot the DET curves
-  for i in range(len(dets)):
-    pyplot.plot(dets[i][0], dets[i][1], color=colors[i], lw=2, ms=10, mew=1.5, label=labels[i])
-
-  # change axes accordingly
-  det_list = [0.0002, 0.001, 0.005, 0.01, 0.02, 0.05, 0.1, 0.2, 0.5, 0.7, 0.9, 0.95]
-  ticks = [bob.measure.ppndf(d) for d in det_list]
-  labels = [("%.5f" % (d*100)).rstrip('0').rstrip('.') for d in det_list]
-  pyplot.xticks(ticks, labels)
-  pyplot.yticks(ticks, labels)
-  pyplot.axis((ticks[0], ticks[-1], ticks[0], ticks[-1]))
-
-  pyplot.xlabel('FAR (\%)')
-  pyplot.ylabel('FRR (\%)')
-  pyplot.legend(loc=position, prop = {'size':fontsize})
-  pyplot.title(title)
-
-  return figure
-
-def _plot_cmc(cmcs, colors, labels, title, fontsize=18, position=None):
-  if position is None: position = 4
-  # open new page for current plot
-  figure = pyplot.figure()
-
-  max_x = 0
-  # plot the DET curves
-  for i in range(len(cmcs)):
-    if not cmcs[i]:
-      logger.warn("Skipping CMC scores of %s since they are empty", labels[i])
-      continue
-    x = bob.measure.plot.cmc(cmcs[i], figure=figure, color=colors[i], lw=2, ms=10, mew=1.5, label=labels[i])
-    max_x = max(x, max_x)
-
-  # change axes accordingly
-  ticks = [int(t) for t in pyplot.xticks()[0]]
-  pyplot.xlabel('Rank')
-  pyplot.ylabel('Probability (\%)')
-  pyplot.xticks(ticks, [str(t) for t in ticks])
-  pyplot.axis([0, max_x, 0, 100])
-  pyplot.legend(loc=position, prop = {'size':fontsize})
-  pyplot.title(title)
-
-  return figure
-  
-  
-  
-def _plot_epc(scores_dev, scores_eval, colors, labels, title, fontsize=18, position=None):
-  if position is None: position = 4
-  # open new page for current plot
-  figure = pyplot.figure()
-
-  # plot the DET curves
-  for i in range(len(scores_dev)):
-    bob.measure.plot.epc(scores_dev[i][0], scores_dev[i][1], scores_eval[i][0], scores_eval[i][1], 100, label=labels[i], lw=2)
-
-  # change axes accordingly
-  pyplot.xlabel('alpha')
-  pyplot.ylabel('HTER (\\%)')
-  pyplot.title(title)
-  pyplot.grid(True)
-  pyplot.legend(loc=position, prop = {'size':fontsize})
-  pyplot.title(title)
-
-  return figure  
-
-
-
-def main(command_line_parameters=None):
-  """Reads score files, computes error measures and plots curves."""
-
-  args = command_line_arguments(command_line_parameters)
-
-  # get some colors for plotting
-  cmap = pyplot.cm.get_cmap(name='hsv')
-  colors = [cmap(i) for i in numpy.linspace(0, 1.0, len(args.dev_files)+1)]
-
-  if args.criterion or args.roc or args.det or args.cllr or args.mindcf:
-    score_parser = {'4column' : bob.measure.load.split_four_column, '5column' : bob.measure.load.split_five_column}[args.parser]
-
-    # First, read the score files
-    logger.info("Loading %d score files of the development set", len(args.dev_files))
-    scores_dev = [score_parser(os.path.join(args.directory, f), args.ignore_scores) for f in args.dev_files]
-
-    if args.eval_files:
-      logger.info("Loading %d score files of the evaluation set", len(args.eval_files))
-      scores_eval = [score_parser(os.path.join(args.directory, f), args.ignore_scores) for f in args.eval_files]
-
-
-    if args.criterion:
-      logger.info("Computing %s on the development " % args.criterion + ("and HTER on the evaluation set" if args.eval_files else "set"))
-      for i in range(len(scores_dev)):
-        # compute threshold on development set
-        threshold = {'EER': bob.measure.eer_threshold, 'HTER' : bob.measure.min_hter_threshold} [args.criterion](scores_dev[i][0], scores_dev[i][1])
-        # apply threshold to development set
-        far, frr = bob.measure.farfrr(scores_dev[i][0], scores_dev[i][1], threshold)
-        print("The %s of the development set of '%s' is %2.3f%%" % (args.criterion, args.legends[i], (far + frr) * 50.)) # / 2 * 100%
-        if args.eval_files:
-          # apply threshold to evaluation set
-          far, frr = bob.measure.farfrr(scores_eval[i][0], scores_eval[i][1], threshold)
-          print("The HTER of the evaluation set of '%s' is %2.3f%%" % (args.legends[i], (far + frr) * 50.)) # / 2 * 100%
-
-
-    if args.mindcf:
-      logger.info("Computing minDCF on the development " + ("and on the evaluation set" if args.eval_files else "set"))
-      for i in range(len(scores_dev)):
-        # compute threshold on development set
-        threshold = bob.measure.min_weighted_error_rate_threshold(scores_dev[i][0], scores_dev[i][1], args.cost)
-        # apply threshold to development set
-        far, frr = bob.measure.farfrr(scores_dev[i][0], scores_dev[i][1], threshold)
-        print("The minDCF of the development set of '%s' is %2.3f%%" % (args.legends[i], (args.cost * far + (1-args.cost) * frr) * 100. ))
-        if args.eval_files:
-          # compute threshold on evaluation set
-          threshold = bob.measure.min_weighted_error_rate_threshold(scores_eval[i][0], scores_eval[i][1], args.cost)
-          # apply threshold to evaluation set
-          far, frr = bob.measure.farfrr(scores_eval[i][0], scores_eval[i][1], threshold)
-          print("The minDCF of the evaluation set of '%s' is %2.3f%%" % (args.legends[i], (args.cost * far + (1-args.cost) * frr) * 100. ))
-
-
-    if args.cllr:
-      logger.info("Computing Cllr and minCllr on the development " + ("and on the evaluation set" if args.eval_files else "set"))
-      for i in range(len(scores_dev)):
-        cllr = bob.measure.calibration.cllr(scores_dev[i][0], scores_dev[i][1])
-        min_cllr = bob.measure.calibration.min_cllr(scores_dev[i][0], scores_dev[i][1])
-        print("Calibration performance on development set of '%s' is Cllr %1.5f and minCllr %1.5f " % (args.legends[i], cllr, min_cllr))
-        if args.eval_files:
-          cllr = bob.measure.calibration.cllr(scores_eval[i][0], scores_eval[i][1])
-          min_cllr = bob.measure.calibration.min_cllr(scores_eval[i][0], scores_eval[i][1])
-          print("Calibration performance on evaluation set of '%s' is Cllr %1.5f and minCllr %1.5f" % (args.legends[i], cllr, min_cllr))
-
-
-    if args.roc:
-      logger.info("Computing CAR curves on the development " + ("and on the evaluation set" if args.eval_files else "set"))
-      fars = [math.pow(10., i * 0.25) for i in range(-16,0)] + [1.]
-      frrs_dev = [bob.measure.roc_for_far(scores[0], scores[1], fars) for scores in scores_dev]
-      if args.eval_files:
-        frrs_eval = [bob.measure.roc_for_far(scores[0], scores[1], fars) for scores in scores_eval]
-
-      logger.info("Plotting ROC curves to file '%s'", args.roc)
-      try:
-        # create a multi-page PDF for the ROC curve
-        pdf = PdfPages(args.roc)
-        # create a separate figure for dev and eval
-        pdf.savefig(_plot_roc(frrs_dev, colors, args.legends, "ROC curve for development set", args.legend_font_size, args.legend_position))
-        del frrs_dev
-        if args.eval_files:
-          pdf.savefig(_plot_roc(frrs_eval, colors, args.legends, "ROC curve for evaluation set", args.legend_font_size, args.legend_position))
-          del frrs_eval
-        pdf.close()
-      except RuntimeError as e:
-        raise RuntimeError("During plotting of ROC curves, the following exception occured:\n%s\nUsually this happens when the label contains characters that LaTeX cannot parse." % e)
-
-    if args.det:
-      logger.info("Computing DET curves on the development " + ("and on the evaluation set" if args.eval_files else "set"))
-      dets_dev = [bob.measure.det(scores[0], scores[1], 1000) for scores in scores_dev]
-      if args.eval_files:
-        dets_eval = [bob.measure.det(scores[0], scores[1], 1000) for scores in scores_eval]
-
-      logger.info("Plotting DET curves to file '%s'", args.det)
-      try:
-        # create a multi-page PDF for the ROC curve
-        pdf = PdfPages(args.det)
-        # create a separate figure for dev and eval
-        pdf.savefig(_plot_det(dets_dev, colors, args.legends, "DET plot for development set", args.legend_font_size, args.legend_position))
-        del dets_dev
-        if args.eval_files:
-          pdf.savefig(_plot_det(dets_eval, colors, args.legends, "DET plot for evaluation set", args.legend_font_size, args.legend_position))
-          del dets_eval
-        pdf.close()
-      except RuntimeError as e:
-        raise RuntimeError("During plotting of ROC curves, the following exception occured:\n%s\nUsually this happens when the label contains characters that LaTeX cannot parse." % e)
-
-
-    if args.epc:
-      logger.info("Plotting EPC curves ")
-      
-      if not args.eval_files:
-        raise ValueError("To plot the EPC curve the evaluation scores are necessary. Please, set it with the --eval-files option.")
-      
-      try:
-        # create a multi-page PDF for the ROC curve
-        pdf = PdfPages(args.epc)
-        pdf.savefig(_plot_epc(scores_dev, scores_eval, colors, args.legends, "EPC Curves" , args.legend_font_size, args.legend_position))
-        pdf.close()
-      except RuntimeError as e:
-        raise RuntimeError("During plotting of EPC curves, the following exception occured:\n%s\nUsually this happens when the label contains characters that LaTeX cannot parse." % e)
-
-
-
-
-  if args.cmc or args.rr or args.rank is not None:
-    logger.info("Loading CMC data on the development " + ("and on the evaluation set" if args.eval_files else "set"))
-    cmc_parser = {'4column' : bob.measure.load.cmc_four_column, '5column' : bob.measure.load.cmc_five_column}[args.parser]
-    cmcs_dev = [cmc_parser(os.path.join(args.directory, f), args.ignore_scores) for f in args.dev_files]
-    if args.eval_files:
-      cmcs_eval = [cmc_parser(os.path.join(args.directory, f), args.ignore_scores) for f in args.eval_files]
-
-  if args.rank is not None:
-    logger.info("Computing recognition rate at rank %d on the development " % args.rank + ("and on the evaluation set" if args.eval_files else "set"))
-    average_dev, average_eval = [], []
-    for i in range(len(cmcs_dev)):
-      rr = bob.measure.cmc(cmcs_dev[i])[args.rank-1]
-      average_dev.append(rr)
-      print("The Rank %d Recognition Rate of the development set of '%s' is %2.3f%%" % (args.rank, args.legends[i], rr * 100.))
-      if args.eval_files:
-        rr = bob.measure.cmc(cmcs_eval[i])[args.rank-1]
-        average_eval.append(rr)
-        print("The Rank %d Recognition Rate of the development set of '%s' is %2.3f%%" % (args.rank, args.legends[i], rr * 100.))
-
-    if args.average_results:
-      print("The average Rank %d Recognition Rate of the development set is %2.3f%%" % (args.rank, numpy.mean(average_dev) * 100.))
-      if args.eval_files:
-        print("The average Rank %d Recognition Rate of the evaluation set is %2.3f%%" % (args.rank, numpy.mean(average_eval) * 100.))    
-
-
-<<<<<<< HEAD
-  if args.cmc:
-    logger.info("Plotting CMC curves to file '%s'", args.cmc)
-    try:
-      # create a multi-page PDF for the ROC curve
-      pdf = PdfPages(args.cmc)
-      # create a separate figure for dev and eval
-      pdf.savefig(_plot_cmc(cmcs_dev, colors, args.legends, "CMC curve for development set", args.legend_font_size, args.legend_position))
-      if args.eval_files:
-        pdf.savefig(_plot_cmc(cmcs_eval, colors, args.legends, "CMC curve for evaluation set", args.legend_font_size, args.legend_position))
-      pdf.close()
-    except RuntimeError as e:
-      raise RuntimeError("During plotting of ROC curves, the following exception occured:\n%s\nUsually this happens when the label contains characters that LaTeX cannot parse." % e)
-
-  if args.rr:
-    logger.info("Computing recognition rate on the development " + ("and on the evaluation set" if args.eval_files else "set"))
-    average_dev, average_eval = [], []
-    for i in range(len(cmcs_dev)):
-      rr = bob.measure.recognition_rate(cmcs_dev[i])
-      average_dev.append(rr)
-      print("The Recognition Rate of the development set of '%s' is %2.3f%%" % (args.legends[i], rr * 100.))
-      if args.eval_files:
-        rr = bob.measure.recognition_rate(cmcs_eval[i])
-        average_eval.append(rr)
-        print("The Recognition Rate of the development set of '%s' is %2.3f%%" % (args.legends[i], rr * 100.))
-
-    if args.average_results:
-      print("The average Recognition Rate of the development set is %2.3f%%" % (numpy.mean(average_dev) * 100.))
-      if args.eval_files:
-        print("The average Recognition Rate of the evaluation set is %2.3f%%" % (numpy.mean(average_eval) * 100.))
-
-=======
-    if args.cmc:
-      logger.info("Plotting CMC curves to file '%s'", args.cmc)
-      try:
-        # create a multi-page PDF for the ROC curve
-        pdf = PdfPages(args.cmc)
-        # create a separate figure for dev and eval
-        pdf.savefig(_plot_cmc(cmcs_dev, colors, args.legends, "CMC curve for development set", args.legend_font_size, args.legend_position))
-        if args.eval_files:
-          pdf.savefig(_plot_cmc(cmcs_eval, colors, args.legends, "CMC curve for evaluation set", args.legend_font_size, args.legend_position))
-        pdf.close()
-      except RuntimeError as e:
-        raise RuntimeError("During plotting of ROC curves, the following exception occured:\n%s\nUsually this happens when the label contains characters that LaTeX cannot parse." % e)
-
-    if args.rr:
-      logger.info("Computing recognition rate on the development " + ("and on the evaluation set" if args.eval_files else "set"))
-      for i in range(len(cmcs_dev)):
-        rr = bob.measure.recognition_rate(cmcs_dev[i], args.thresholds[i])
-        print("The Recognition Rate of the development set of '%s' is %2.3f%%" % (args.legends[i], rr * 100.))
-        if args.eval_files:
-          rr = bob.measure.recognition_rate(cmcs_eval[i], args.thresholds[i])
-          print("The Recognition Rate of the development set of '%s' is %2.3f%%" % (args.legends[i], rr * 100.))
-
->>>>>>> b279347d
+#!/usr/bin/env python
+# vim: set fileencoding=utf-8 :
+# Manuel Guenther <manuel.guenther@idiap.ch>
+# Tue Jul 2 14:52:49 CEST 2013
+#
+# Copyright (C) 2011-2013 Idiap Research Institute, Martigny, Switzerland
+#
+# This program is free software: you can redistribute it and/or modify
+# it under the terms of the GNU General Public License as published by
+# the Free Software Foundation, version 3 of the License.
+#
+# This program is distributed in the hope that it will be useful,
+# but WITHOUT ANY WARRANTY; without even the ipyplotied warranty of
+# MERCHANTABILITY or FITNESS FOR A PARTICULAR PURPOSE.  See the
+# GNU General Public License for more details.
+#
+# You should have received a copy of the GNU General Public License
+# along with this program.  If not, see <http://www.gnu.org/licenses/>.
+
+from __future__ import print_function
+
+"""This script evaluates the given score files and computes EER, HTER.
+It also is able to plot CMC and ROC curves."""
+
+import bob.measure
+
+import argparse
+import numpy, math
+import os
+
+# matplotlib stuff
+import matplotlib; matplotlib.use('pdf') #avoids TkInter threaded start
+from matplotlib import pyplot
+from matplotlib.backends.backend_pdf import PdfPages
+
+# enable LaTeX interpreter
+matplotlib.rc('text', usetex=True)
+matplotlib.rc('font', family='serif')
+matplotlib.rc('lines', linewidth = 4)
+# increase the default font size
+matplotlib.rc('font', size=18)
+
+import bob.core
+logger = bob.core.log.setup("bob.bio.base")
+
+
+def command_line_arguments(command_line_parameters):
+  """Parse the program options"""
+
+  # set up command line parser
+  parser = argparse.ArgumentParser(description=__doc__,
+      formatter_class=argparse.ArgumentDefaultsHelpFormatter)
+
+  parser.add_argument('-d', '--dev-files', required=True, nargs='+', help = "A list of score files of the development set.")
+  parser.add_argument('-e', '--eval-files', nargs='+', help = "A list of score files of the evaluation set; if given it must be the same number of files as the --dev-files.")
+
+  parser.add_argument('-s', '--directory', default = '.', help = "A directory, where to find the --dev-files and the --eval-files")
+
+  parser.add_argument('-i', '--ignore-scores', type=float, help = "If given, all scores below the given value will be ignored in the evaluation.")
+  parser.add_argument('-a', '--average-results', action='store_true', help = "If given, the average of the final numbers (EER, HTER, RR) is reported as well")
+
+  parser.add_argument('-c', '--criterion', choices = ('EER', 'HTER'), help = "If given, the threshold of the development set will be computed with this criterion.")
+  parser.add_argument('-x', '--cllr', action = 'store_true', help = "If given, Cllr and minCllr will be computed.")
+  parser.add_argument('-m', '--mindcf', action = 'store_true', help = "If given, minDCF will be computed.")
+  parser.add_argument('--cost', default=0.99,  help='Cost for FAR in minDCF')
+  parser.add_argument('-r', '--rr', action = 'store_true', help = "If given, the Recognition Rate will be computed.")
+  parser.add_argument('--rank', type=int, help = "If given, the Recognition Rate will be computed at the given rank; must be positive.")
+  parser.add_argument('-t', '--thresholds', type=float, nargs='+', help = "If given, the Recognition Rate will incorporate an Open Set handling, rejecting all scores that are below the given threshold; when multiple thresholds are given, they are applied in the same order as the --dev-files.")
+  parser.add_argument('-l', '--legends', nargs='+', help = "A list of legend strings used for ROC, CMC and DET plots; if given, must be the same number than --dev-files.")
+  parser.add_argument('-F', '--legend-font-size', type=int, default=18, help = "Set the font size of the legends.")
+  parser.add_argument('-P', '--legend-position', type=int, help = "Set the font size of the legends.")
+  parser.add_argument('-R', '--roc', help = "If given, ROC curves will be plotted into the given pdf file.")
+  parser.add_argument('-D', '--det', help = "If given, DET curves will be plotted into the given pdf file.")
+  parser.add_argument('-C', '--cmc', help = "If given, CMC curves will be plotted into the given pdf file.")
+  parser.add_argument('-E', '--epc', help = "If given, EPC curves will be plotted into the given pdf file. For this plot --eval-files is mandatory.")  
+  parser.add_argument('--parser', default = '4column', choices = ('4column', '5column'), help="The style of the resulting score files. The default fits to the usual output of score files.")
+
+  # add verbose option
+  bob.core.log.add_command_line_option(parser)
+
+  # parse arguments
+  args = parser.parse_args(command_line_parameters)
+
+  # set verbosity level
+  bob.core.log.set_verbosity_level(logger, args.verbose)
+
+
+  # some sanity checks:
+  if args.eval_files is not None and len(args.dev_files) != len(args.eval_files):
+    logger.error("The number of --dev-files (%d) and --eval-files (%d) are not identical", len(args.dev_files), len(args.eval_files))
+
+  # update legends when they are not specified on command line
+  if args.legends is None:
+    args.legends = [f.replace('_', '-') for f in args.dev_files]
+    logger.warn("Legends are not specified; using legends estimated from --dev-files: %s", args.legends)
+
+  # check that the legends have the same length as the dev-files
+  if len(args.dev_files) != len(args.legends):
+    logger.error("The number of --dev-files (%d) and --legends (%d) are not identical", len(args.dev_files), len(args.legends))
+
+  if args.rank is not None and args.rank <= 0:
+    logger.error("The given rank %d is invalid, it must be greater or equal to 1", args.rank)
+
+
+  if args.thresholds is not None:
+    if len(args.thresholds) == 1:
+      args.thresholds = args.thresholds * len(args.dev_files)
+    elif len(args.thresholds) != len(args.dev_files):
+      logger.error("If given, the number of --thresholds imust be either 1, or the same as --dev-files (%d), but it is %d", len(args.dev_files), len(args.thresholds))
+  else:
+    args.thresholds = [None] * len(args.dev_files)
+
+  return args
+
+
+def _plot_roc(frrs, colors, labels, title, fontsize=18, position=None):
+  if position is None: position = 4
+  figure = pyplot.figure()
+  # plot FAR and CAR for each algorithm
+  for i in range(len(frrs)):
+    pyplot.semilogx([100.0*f for f in frrs[i][0]], [100. - 100.0*f for f in frrs[i][1]], color=colors[i], lw=2, ms=10, mew=1.5, label=labels[i])
+
+  # finalize plot
+  pyplot.plot([0.1,0.1],[0,100], "--", color=(0.3,0.3,0.3))
+  pyplot.axis([frrs[0][0][0]*100,100,0,100])
+  pyplot.xticks((0.01, 0.1, 1, 10, 100), ('0.01', '0.1', '1', '10', '100'))
+  pyplot.xlabel('FAR (\%)')
+  pyplot.ylabel('CAR (\%)')
+  pyplot.grid(True, color=(0.6,0.6,0.6))
+  pyplot.legend(loc=position, prop = {'size':fontsize})
+  pyplot.title(title)
+
+  return figure
+
+
+def _plot_det(dets, colors, labels, title, fontsize=18, position=None):
+  if position is None: position = 1
+  # open new page for current plot
+  figure = pyplot.figure(figsize=(8.2,8))
+
+  # plot the DET curves
+  for i in range(len(dets)):
+    pyplot.plot(dets[i][0], dets[i][1], color=colors[i], lw=2, ms=10, mew=1.5, label=labels[i])
+
+  # change axes accordingly
+  det_list = [0.0002, 0.001, 0.005, 0.01, 0.02, 0.05, 0.1, 0.2, 0.5, 0.7, 0.9, 0.95]
+  ticks = [bob.measure.ppndf(d) for d in det_list]
+  labels = [("%.5f" % (d*100)).rstrip('0').rstrip('.') for d in det_list]
+  pyplot.xticks(ticks, labels)
+  pyplot.yticks(ticks, labels)
+  pyplot.axis((ticks[0], ticks[-1], ticks[0], ticks[-1]))
+
+  pyplot.xlabel('FAR (\%)')
+  pyplot.ylabel('FRR (\%)')
+  pyplot.legend(loc=position, prop = {'size':fontsize})
+  pyplot.title(title)
+
+  return figure
+
+def _plot_cmc(cmcs, colors, labels, title, fontsize=18, position=None):
+  if position is None: position = 4
+  # open new page for current plot
+  figure = pyplot.figure()
+
+  max_x = 0
+  # plot the DET curves
+  for i in range(len(cmcs)):
+    if not cmcs[i]:
+      logger.warn("Skipping CMC scores of %s since they are empty", labels[i])
+      continue
+    x = bob.measure.plot.cmc(cmcs[i], figure=figure, color=colors[i], lw=2, ms=10, mew=1.5, label=labels[i])
+    max_x = max(x, max_x)
+
+  # change axes accordingly
+  ticks = [int(t) for t in pyplot.xticks()[0]]
+  pyplot.xlabel('Rank')
+  pyplot.ylabel('Probability (\%)')
+  pyplot.xticks(ticks, [str(t) for t in ticks])
+  pyplot.axis([0, max_x, 0, 100])
+  pyplot.legend(loc=position, prop = {'size':fontsize})
+  pyplot.title(title)
+
+  return figure
+  
+  
+  
+def _plot_epc(scores_dev, scores_eval, colors, labels, title, fontsize=18, position=None):
+  if position is None: position = 4
+  # open new page for current plot
+  figure = pyplot.figure()
+
+  # plot the DET curves
+  for i in range(len(scores_dev)):
+    bob.measure.plot.epc(scores_dev[i][0], scores_dev[i][1], scores_eval[i][0], scores_eval[i][1], 100, label=labels[i], lw=2)
+
+  # change axes accordingly
+  pyplot.xlabel('alpha')
+  pyplot.ylabel('HTER (\\%)')
+  pyplot.title(title)
+  pyplot.grid(True)
+  pyplot.legend(loc=position, prop = {'size':fontsize})
+  pyplot.title(title)
+
+  return figure  
+
+
+
+def main(command_line_parameters=None):
+  """Reads score files, computes error measures and plots curves."""
+
+  args = command_line_arguments(command_line_parameters)
+
+  # get some colors for plotting
+  cmap = pyplot.cm.get_cmap(name='hsv')
+  colors = [cmap(i) for i in numpy.linspace(0, 1.0, len(args.dev_files)+1)]
+
+  if args.criterion or args.roc or args.det or args.cllr or args.mindcf:
+    score_parser = {'4column' : bob.measure.load.split_four_column, '5column' : bob.measure.load.split_five_column}[args.parser]
+
+    # First, read the score files
+    logger.info("Loading %d score files of the development set", len(args.dev_files))
+    scores_dev = [score_parser(os.path.join(args.directory, f), args.ignore_scores) for f in args.dev_files]
+
+    if args.eval_files:
+      logger.info("Loading %d score files of the evaluation set", len(args.eval_files))
+      scores_eval = [score_parser(os.path.join(args.directory, f), args.ignore_scores) for f in args.eval_files]
+
+
+    if args.criterion:
+      logger.info("Computing %s on the development " % args.criterion + ("and HTER on the evaluation set" if args.eval_files else "set"))
+      for i in range(len(scores_dev)):
+        # compute threshold on development set
+        threshold = {'EER': bob.measure.eer_threshold, 'HTER' : bob.measure.min_hter_threshold} [args.criterion](scores_dev[i][0], scores_dev[i][1])
+        # apply threshold to development set
+        far, frr = bob.measure.farfrr(scores_dev[i][0], scores_dev[i][1], threshold)
+        print("The %s of the development set of '%s' is %2.3f%%" % (args.criterion, args.legends[i], (far + frr) * 50.)) # / 2 * 100%
+        if args.eval_files:
+          # apply threshold to evaluation set
+          far, frr = bob.measure.farfrr(scores_eval[i][0], scores_eval[i][1], threshold)
+          print("The HTER of the evaluation set of '%s' is %2.3f%%" % (args.legends[i], (far + frr) * 50.)) # / 2 * 100%
+
+
+    if args.mindcf:
+      logger.info("Computing minDCF on the development " + ("and on the evaluation set" if args.eval_files else "set"))
+      for i in range(len(scores_dev)):
+        # compute threshold on development set
+        threshold = bob.measure.min_weighted_error_rate_threshold(scores_dev[i][0], scores_dev[i][1], args.cost)
+        # apply threshold to development set
+        far, frr = bob.measure.farfrr(scores_dev[i][0], scores_dev[i][1], threshold)
+        print("The minDCF of the development set of '%s' is %2.3f%%" % (args.legends[i], (args.cost * far + (1-args.cost) * frr) * 100. ))
+        if args.eval_files:
+          # compute threshold on evaluation set
+          threshold = bob.measure.min_weighted_error_rate_threshold(scores_eval[i][0], scores_eval[i][1], args.cost)
+          # apply threshold to evaluation set
+          far, frr = bob.measure.farfrr(scores_eval[i][0], scores_eval[i][1], threshold)
+          print("The minDCF of the evaluation set of '%s' is %2.3f%%" % (args.legends[i], (args.cost * far + (1-args.cost) * frr) * 100. ))
+
+
+    if args.cllr:
+      logger.info("Computing Cllr and minCllr on the development " + ("and on the evaluation set" if args.eval_files else "set"))
+      for i in range(len(scores_dev)):
+        cllr = bob.measure.calibration.cllr(scores_dev[i][0], scores_dev[i][1])
+        min_cllr = bob.measure.calibration.min_cllr(scores_dev[i][0], scores_dev[i][1])
+        print("Calibration performance on development set of '%s' is Cllr %1.5f and minCllr %1.5f " % (args.legends[i], cllr, min_cllr))
+        if args.eval_files:
+          cllr = bob.measure.calibration.cllr(scores_eval[i][0], scores_eval[i][1])
+          min_cllr = bob.measure.calibration.min_cllr(scores_eval[i][0], scores_eval[i][1])
+          print("Calibration performance on evaluation set of '%s' is Cllr %1.5f and minCllr %1.5f" % (args.legends[i], cllr, min_cllr))
+
+
+    if args.roc:
+      logger.info("Computing CAR curves on the development " + ("and on the evaluation set" if args.eval_files else "set"))
+      fars = [math.pow(10., i * 0.25) for i in range(-16,0)] + [1.]
+      frrs_dev = [bob.measure.roc_for_far(scores[0], scores[1], fars) for scores in scores_dev]
+      if args.eval_files:
+        frrs_eval = [bob.measure.roc_for_far(scores[0], scores[1], fars) for scores in scores_eval]
+
+      logger.info("Plotting ROC curves to file '%s'", args.roc)
+      try:
+        # create a multi-page PDF for the ROC curve
+        pdf = PdfPages(args.roc)
+        # create a separate figure for dev and eval
+        pdf.savefig(_plot_roc(frrs_dev, colors, args.legends, "ROC curve for development set", args.legend_font_size, args.legend_position))
+        del frrs_dev
+        if args.eval_files:
+          pdf.savefig(_plot_roc(frrs_eval, colors, args.legends, "ROC curve for evaluation set", args.legend_font_size, args.legend_position))
+          del frrs_eval
+        pdf.close()
+      except RuntimeError as e:
+        raise RuntimeError("During plotting of ROC curves, the following exception occured:\n%s\nUsually this happens when the label contains characters that LaTeX cannot parse." % e)
+
+    if args.det:
+      logger.info("Computing DET curves on the development " + ("and on the evaluation set" if args.eval_files else "set"))
+      dets_dev = [bob.measure.det(scores[0], scores[1], 1000) for scores in scores_dev]
+      if args.eval_files:
+        dets_eval = [bob.measure.det(scores[0], scores[1], 1000) for scores in scores_eval]
+
+      logger.info("Plotting DET curves to file '%s'", args.det)
+      try:
+        # create a multi-page PDF for the ROC curve
+        pdf = PdfPages(args.det)
+        # create a separate figure for dev and eval
+        pdf.savefig(_plot_det(dets_dev, colors, args.legends, "DET plot for development set", args.legend_font_size, args.legend_position))
+        del dets_dev
+        if args.eval_files:
+          pdf.savefig(_plot_det(dets_eval, colors, args.legends, "DET plot for evaluation set", args.legend_font_size, args.legend_position))
+          del dets_eval
+        pdf.close()
+      except RuntimeError as e:
+        raise RuntimeError("During plotting of ROC curves, the following exception occured:\n%s\nUsually this happens when the label contains characters that LaTeX cannot parse." % e)
+
+
+    if args.epc:
+      logger.info("Plotting EPC curves ")
+      
+      if not args.eval_files:
+        raise ValueError("To plot the EPC curve the evaluation scores are necessary. Please, set it with the --eval-files option.")
+      
+      try:
+        # create a multi-page PDF for the ROC curve
+        pdf = PdfPages(args.epc)
+        pdf.savefig(_plot_epc(scores_dev, scores_eval, colors, args.legends, "EPC Curves" , args.legend_font_size, args.legend_position))
+        pdf.close()
+      except RuntimeError as e:
+        raise RuntimeError("During plotting of EPC curves, the following exception occured:\n%s\nUsually this happens when the label contains characters that LaTeX cannot parse." % e)
+
+
+
+
+  if args.cmc or args.rr or args.rank is not None:
+    logger.info("Loading CMC data on the development " + ("and on the evaluation set" if args.eval_files else "set"))
+    cmc_parser = {'4column' : bob.measure.load.cmc_four_column, '5column' : bob.measure.load.cmc_five_column}[args.parser]
+    cmcs_dev = [cmc_parser(os.path.join(args.directory, f), args.ignore_scores) for f in args.dev_files]
+    if args.eval_files:
+      cmcs_eval = [cmc_parser(os.path.join(args.directory, f), args.ignore_scores) for f in args.eval_files]
+
+  if args.rank is not None:
+    logger.info("Computing recognition rate at rank %d on the development " % args.rank + ("and on the evaluation set" if args.eval_files else "set"))
+    average_dev, average_eval = [], []
+    for i in range(len(cmcs_dev)):
+      rr = bob.measure.cmc(cmcs_dev[i])[args.rank-1]
+      average_dev.append(rr)
+      print("The Rank %d Recognition Rate of the development set of '%s' is %2.3f%%" % (args.rank, args.legends[i], rr * 100.))
+      if args.eval_files:
+        rr = bob.measure.cmc(cmcs_eval[i])[args.rank-1]
+        average_eval.append(rr)
+        print("The Rank %d Recognition Rate of the development set of '%s' is %2.3f%%" % (args.rank, args.legends[i], rr * 100.))
+
+    if args.average_results:
+      print("The average Rank %d Recognition Rate of the development set is %2.3f%%" % (args.rank, numpy.mean(average_dev) * 100.))
+      if args.eval_files:
+        print("The average Rank %d Recognition Rate of the evaluation set is %2.3f%%" % (args.rank, numpy.mean(average_eval) * 100.))    
+
+
+    if args.cmc:
+      logger.info("Plotting CMC curves to file '%s'", args.cmc)
+      try:
+        # create a multi-page PDF for the ROC curve
+        pdf = PdfPages(args.cmc)
+        # create a separate figure for dev and eval
+        pdf.savefig(_plot_cmc(cmcs_dev, colors, args.legends, "CMC curve for development set", args.legend_font_size, args.legend_position))
+        if args.eval_files:
+          pdf.savefig(_plot_cmc(cmcs_eval, colors, args.legends, "CMC curve for evaluation set", args.legend_font_size, args.legend_position))
+        pdf.close()
+      except RuntimeError as e:
+        raise RuntimeError("During plotting of ROC curves, the following exception occured:\n%s\nUsually this happens when the label contains characters that LaTeX cannot parse." % e)
+
+    if args.rr:
+      logger.info("Computing recognition rate on the development " + ("and on the evaluation set" if args.eval_files else "set"))
+    average_dev, average_eval = [], []
+      for i in range(len(cmcs_dev)):
+        rr = bob.measure.recognition_rate(cmcs_dev[i], args.thresholds[i])
+      average_dev.append(rr)
+        print("The Recognition Rate of the development set of '%s' is %2.3f%%" % (args.legends[i], rr * 100.))
+        if args.eval_files:
+          rr = bob.measure.recognition_rate(cmcs_eval[i], args.thresholds[i])
+        average_eval.append(rr)
+          print("The Recognition Rate of the development set of '%s' is %2.3f%%" % (args.legends[i], rr * 100.))
+
+    if args.average_results:
+      print("The average Recognition Rate of the development set is %2.3f%%" % (numpy.mean(average_dev) * 100.))
+      if args.eval_files:
+        print("The average Recognition Rate of the evaluation set is %2.3f%%" % (numpy.mean(average_eval) * 100.))