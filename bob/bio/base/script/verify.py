--- conflicted
+++ resolved
@@ -269,12 +269,8 @@
         args.extractor,
         args.preprocessor,
         groups = tools.groups(args),
-<<<<<<< HEAD
         indices = tools.indices(fs.preprocessed_list(groups=tools.groups(args)), None if args.grid is None else args.grid.number_of_extraction_jobs),
-=======
-        indices = tools.indices(fs.preprocessed_data_list(groups=tools.groups(args)), None if args.grid is None else args.grid.number_of_extraction_jobs),
-        allow_missing_files = args.allow_missing_files,
->>>>>>> b279347d
+        allow_missing_files = args.allow_missing_files,
         force = args.force)
 
   # train the feature projector
@@ -291,12 +287,8 @@
         args.algorithm,
         args.extractor,
         groups = tools.groups(args),
-<<<<<<< HEAD
         indices = tools.indices(fs.extracted_list(groups=tools.groups(args)), None if args.grid is None else args.grid.number_of_projection_jobs),
-=======
-        indices = tools.indices(fs.preprocessed_data_list(groups=tools.groups(args)), None if args.grid is None else args.grid.number_of_projection_jobs),
-        allow_missing_files = args.allow_missing_files,
->>>>>>> b279347d
+        allow_missing_files = args.allow_missing_files,
         force = args.force)
 
   # train the model enroller
